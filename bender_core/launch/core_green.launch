<launch>

	<!-- ================================================== -->
	<!-- ==================== PARAMETERS ================== -->
	<!-- ================================================== -->
	
	<!-- robot configuration -->
	<arg name="model_type"     default="light_head"/>
	<arg name="language"       default="spanish"/>

	<!-- GUI -->
	<arg name="rviz"           default="true"/>
	<arg name="rqt_gui"        default="false"/>
	<arg name="show_subtitles" default="true"/> <!-- { english , spanish } -->

	<!-- robot simulation -->
<<<<<<< HEAD
	<arg name="simulation" default="false"/>
	<arg name="sim_world"  default="amtc"/>

	<!-- Safety control -->
	<arg name="safety" default="true"/>
	<arg name="asus_scan" default="false"/>
	<!-- TODO: <arg name="simulator"  default="gazebo"/> -->
=======
	<arg name="robot"      default="real"/> <!-- { real, gazebo, stage } -->
	<arg name="worldname"  default="amtc"/>

	<!-- simulator specific parameters -->
	<arg name="gazebo_gui" default="true"/>
>>>>>>> bb221f47


	<!-- ================================================== -->
	<!-- ==================== HARDWARE ==================== -->
	<!-- ================================================== -->
	
	<!-- ================================= -->
	<!-- == REAL HARDWARE VS. SIMULATOR == -->
	<!-- ================================= -->
	<include file="$(find bender_core)/launch/robot/$(arg robot).xml">
		<arg name="gui"          value="$(arg gazebo_gui)"/>
		<arg name="rqt_gui"      value="$(arg rqt_gui)"/>
		<arg name="worldname"    value="$(arg worldname)"/>
		<arg name="model_type"   value="$(arg model_type)"/>
	</include>


	<!-- ================================== -->
	<!-- ==         COMMON STUFF         == -->
	<!-- ================================== -->

	<!-- Joystick -->
	<include file="$(find bender_joy)/launch/joysticks.launch"/>

	<!-- cmd_vel_mux -->
	<include file="$(find bender_cmd_vel_mux)/launch/mux.launch"/>

	<!-- robot laser self filter -->
	<include file="$(find bender_laser_pipeline)/launch/laser_pipeline.launch">
		<arg name="input_scan"  value="/bender/sensors/laser_front/scan"/>
		<arg name="output_scan" value="/bender/sensors/laser_front/scan_filtered"/>
	</include>

	<!-- footprint generator -->
<<<<<<< HEAD
	<include file="$(find bender_footprint_generator)/launch/footprint_generator.launch"/>

	<!-- Safety control -->
	<include if="$(arg safety)" file="$(find bender_safety)/launch/safety_control.launch">
		<arg name="asus_scan" value="$(arg asus_scan)"/>
	</include>

	<!-- rqt_batteries -->
	<!--
	<include file="$(find rqt_batteries)/launch/bender_batteries.launch"/>
	-->
=======
	<!-- <include file="$(find bender_footprint_generator)/launch/footprint_generator.launch"/> -->
>>>>>>> bb221f47


	
	<!-- =================================================== -->
	<!-- ==================== KNOWLEDGE ==================== -->
	<!-- =================================================== -->

	<!-- Pose Server -->
	<include file="$(find bender_pose_server)/launch/pose_server.launch"/>

	<!-- Mapper -->
	<include file="$(find bender_utils)/launch/mapper.launch"/>

</launch><|MERGE_RESOLUTION|>--- conflicted
+++ resolved
@@ -14,21 +14,11 @@
 	<arg name="show_subtitles" default="true"/> <!-- { english , spanish } -->
 
 	<!-- robot simulation -->
-<<<<<<< HEAD
-	<arg name="simulation" default="false"/>
-	<arg name="sim_world"  default="amtc"/>
-
-	<!-- Safety control -->
-	<arg name="safety" default="true"/>
-	<arg name="asus_scan" default="false"/>
-	<!-- TODO: <arg name="simulator"  default="gazebo"/> -->
-=======
 	<arg name="robot"      default="real"/> <!-- { real, gazebo, stage } -->
 	<arg name="worldname"  default="amtc"/>
 
 	<!-- simulator specific parameters -->
 	<arg name="gazebo_gui" default="true"/>
->>>>>>> bb221f47
 
 
 	<!-- ================================================== -->
@@ -63,21 +53,7 @@
 	</include>
 
 	<!-- footprint generator -->
-<<<<<<< HEAD
-	<include file="$(find bender_footprint_generator)/launch/footprint_generator.launch"/>
-
-	<!-- Safety control -->
-	<include if="$(arg safety)" file="$(find bender_safety)/launch/safety_control.launch">
-		<arg name="asus_scan" value="$(arg asus_scan)"/>
-	</include>
-
-	<!-- rqt_batteries -->
-	<!--
-	<include file="$(find rqt_batteries)/launch/bender_batteries.launch"/>
-	-->
-=======
 	<!-- <include file="$(find bender_footprint_generator)/launch/footprint_generator.launch"/> -->
->>>>>>> bb221f47
 
 
 	
