--- conflicted
+++ resolved
@@ -28,11 +28,7 @@
   		<arg name="rgb_camera_info_url" if="$(arg calibrated)" value="file://${ROS_HOME}/camera_info/rgb_$(arg model).yaml"/>
   		<arg name="depth_camera_info_url" if="$(arg calibrated)" value="file://${ROS_HOME}/camera_info/depth_$(arg model).yaml" />
 
-<<<<<<< HEAD
-			<!-- Hardware depth registration -->
-=======
 		<!-- Hardware depth registration -->
->>>>>>> af2d28ff
 		<arg name="depth_registration"              default="true" />
 		<arg name="color_depth_synchronization"              value="$(arg color_depth_synchronization)"  />
 		
