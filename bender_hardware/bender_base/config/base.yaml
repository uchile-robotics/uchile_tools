--- conflicted
+++ resolved
@@ -1,18 +1,6 @@
 # rosaria configuration
 
 port: /dev/bender/base
-<<<<<<< HEAD
-<<<<<<< HEAD
-tf_prefix: bender
-
-RevCount: 531
-odom_frame: bender/odom
-base_link_frame: bender/base_link
-=======
-odom_frame: bender/odom
-base_link_frame: bender/base_link
->>>>>>> 6e473d88e845aae672db291c0d8eba540b833462
-=======
 odom_frame: bender/odom
 base_link_frame: bender/base_link
 
@@ -50,5 +38,4 @@
 # 32550
 
 # If no cmd_vel command messages are received within this timeout period (in seconds), rosaria will command the robot to stop. If 0, this behavior is disabled and the robot will continue to use the last commanded velocity until a new cmd_vel command is received. Note that this is separate from the robot controller's own watchdog timeout, which protects against loss of communication between rosaria node and the robot controller. 
-# cmd_vel_timeout (float, default: 0.6 sec)
->>>>>>> bb221f47
+# cmd_vel_timeout (float, default: 0.6 sec)