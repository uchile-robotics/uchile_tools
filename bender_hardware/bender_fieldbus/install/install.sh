#!/bin/bash

# bender_fieldbus package installer
# run: $ bash bender_fieldbus/install/install.sh

#  - - - - - - - - - Setup - - - - - - - - - - - 
# Color
red=$(tput setaf 1)
green=$(tput setaf 2)
yellow=$(tput setaf 3)
reset=$(tput sgr0)
bold=$(tput bold)

# Line tittle
installer="${bold}[bender_fieldbus]:${reset}"

#  - - - - - - - - - Install Rules - - - - - - - - - - - 
echo "$installer Installing udev rules"
<<<<<<< HEAD
sudo cp -f install/10-l_port.rules /etc/udev/rules.d/10-l_port.rules
sudo cp -f install/10-r_port.rules /etc/udev/rules.d/10-r_port.rules
=======
sudo cp -f "$BENDER_WS"/base_ws/src/bender_hardware/bender_fieldbus/install/10-l_port.rules /etc/udev/rules.d/10-l_port.rules
sudo cp -f "$BENDER_WS"/base_ws/src/bender_hardware/bender_fieldbus/install/10-r_port.rules /etc/udev/rules.d/10-r_port.rules
sudo cp -f "$BENDER_WS"/base_ws/src/bender_hardware/bender_fieldbus/install/10-head_port.rules /etc/udev/rules.d/10-head_port.rules
>>>>>>> b4c4773f
sudo udevadm control --reload

#  - - - - - - - - - Port Permissions  - - - - - - - - - 
# Dialout group
echo "$installer Add user to dialout group"
sudo usermod -a -G dialout "$USER"
# Port permissions
echo "$installer Add ports permissions"

# l_port
if [ -e /dev/bender/l_port ];
then
   real_port=$(readlink -f '/dev/bender/l_port')
   echo "$installer Port /dev/bender/l_port connected at ${real_port}"
   echo "$installer Add ports permissions"
   sudo chmod a+rw ${real_port}
else
   echo "$installer ${red}Port /dev/bender/l_port NOT connected.${reset}"
   echo "$installer ${yellow}You must add permissions using \$ sudo chmod a+rw \$(readlink -f '/dev/bender/l_port')${reset}"
fi
# r_port
if [ -e /dev/bender/r_port ];
then
   real_port=$(readlink -f '/dev/bender/r_port')
   echo "$installer Port /dev/bender/r_port connected at ${real_port}"
   echo "$installer Add ports permissions"
   sudo chmod a+rw ${real_port}
else
   echo "$installer ${red}Port /dev/bender/r_port NOT connected.${reset}"
   echo "$installer ${yellow}You must add permissions using \$ sudo chmod a+rw \$(readlink -f '/dev/bender/r_port')${reset}"
fi
<<<<<<< HEAD
=======
# head_port
if [ -e /dev/bender/head_port ];
then
   real_port=$(readlink -f '/dev/bender/head_port')
   echo "$installer Port /dev/bender/head_port connected at ${real_port}"
   echo "$installer Add ports permissions"
   sudo chmod a+rw ${real_port}
else
   echo "$installer ${red}Port /dev/bender/head_port NOT connected.${reset}"
   echo "$installer ${yellow}You must add permissions using \$ sudo chmod a+rw \$(readlink -f '/dev/bender/head_port')${reset}"
fi
>>>>>>> b4c4773f

echo "$installer ${yellow}The computer must be restarted in order to complete the installation${reset}"<|MERGE_RESOLUTION|>--- conflicted
+++ resolved
@@ -16,14 +16,8 @@
 
 #  - - - - - - - - - Install Rules - - - - - - - - - - - 
 echo "$installer Installing udev rules"
-<<<<<<< HEAD
 sudo cp -f install/10-l_port.rules /etc/udev/rules.d/10-l_port.rules
 sudo cp -f install/10-r_port.rules /etc/udev/rules.d/10-r_port.rules
-=======
-sudo cp -f "$BENDER_WS"/base_ws/src/bender_hardware/bender_fieldbus/install/10-l_port.rules /etc/udev/rules.d/10-l_port.rules
-sudo cp -f "$BENDER_WS"/base_ws/src/bender_hardware/bender_fieldbus/install/10-r_port.rules /etc/udev/rules.d/10-r_port.rules
-sudo cp -f "$BENDER_WS"/base_ws/src/bender_hardware/bender_fieldbus/install/10-head_port.rules /etc/udev/rules.d/10-head_port.rules
->>>>>>> b4c4773f
 sudo udevadm control --reload
 
 #  - - - - - - - - - Port Permissions  - - - - - - - - - 
@@ -55,19 +49,5 @@
    echo "$installer ${red}Port /dev/bender/r_port NOT connected.${reset}"
    echo "$installer ${yellow}You must add permissions using \$ sudo chmod a+rw \$(readlink -f '/dev/bender/r_port')${reset}"
 fi
-<<<<<<< HEAD
-=======
-# head_port
-if [ -e /dev/bender/head_port ];
-then
-   real_port=$(readlink -f '/dev/bender/head_port')
-   echo "$installer Port /dev/bender/head_port connected at ${real_port}"
-   echo "$installer Add ports permissions"
-   sudo chmod a+rw ${real_port}
-else
-   echo "$installer ${red}Port /dev/bender/head_port NOT connected.${reset}"
-   echo "$installer ${yellow}You must add permissions using \$ sudo chmod a+rw \$(readlink -f '/dev/bender/head_port')${reset}"
-fi
->>>>>>> b4c4773f
 
 echo "$installer ${yellow}The computer must be restarted in order to complete the installation${reset}"