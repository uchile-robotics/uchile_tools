--- conflicted
+++ resolved
@@ -53,15 +53,7 @@
                                                     [0,0,0])
 
         # Security tune-up variables
-<<<<<<< HEAD
-<<<<<<< HEAD
-        self.max_rad = .3
-=======
         self.max_rad = .5
->>>>>>> b56a92e835a74884fa5713834dd1ed632fdcb6b2
-=======
-        self.max_rad = .5
->>>>>>> b56a92e8
         self.laser_range = pi / 9
         self.front_laser_dist = .25
         self.stoping_acc = 0.3
