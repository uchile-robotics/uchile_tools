#!/bin/bash

# bender_description package installer
# run: $ bash bender_description/install/install.sh

#  - - - - - - - - - Setup - - - - - - - - - - - 
# Color
red=$(tput setaf 1)
reset=$(tput sgr0)
bold=$(tput bold)

# Line tittle
installer="${bold}[bender_description]:${reset}"

# The directory of the script
DIR="$( cd "$( dirname "${BASH_SOURCE[0]}" )" && pwd )"
# the temp directory used, within $DIR
WORK_DIR=$(mktemp -d -p "$DIR")
# deletes the temp directory
function cleanup {
    rm -rf "$WORK_DIR"
    echo "$installer Deleted temp working directory $WORK_DIR"
}
# Register the cleanup function to be called on the EXIT signal
trap cleanup EXIT
cd "$WORK_DIR"


#  - - - - - - - - - Download files - - - - - - - - - - - 
<<<<<<< HEAD
# Download bender_description meshes
echo "$installer Downloading mesh files"
"$BENDER_SYSTEM"/shell/megadown/megadown 'https://mega.nz/#!a9NxWBYI!sScLrxKEh4qvm6Ekqhx3BodXQGWgfIhmDE8XPLQ_ycY'
if [ $? -ne 0 ]; then
    echo "$installer ${red}Error downloading mesh files.${reset}"
    exit 1 # Terminate and indicate error
=======
BACKUP_FOLDER="$BENDER_WS"/install/base/common/description
BACKUP_FILE=bender_description.zip
BACKUP_FILE_FULL="$BACKUP_FOLDER/$BACKUP_FILE"
if [ ! -r "$BACKUP_FILE_FULL" ]; then
	
	# Download bender_description meshes
	echo "$installer Backup file not found ($BACKUP_FILE_FULL), downloading mesh files ..."
	"$BENDER_SYSTEM"/shell/megadown/megadown 'https://mega.nz/#!m0sAUDTA!ZtRQpf0niHwpAzjq8OrcBStvEqngK_RtvXa9TF2vo54'
	if [ $? -ne 0 ]; then
	    echo "$installer ${red}Error downloading mesh files.${reset}"
	    exit 1 # Terminate and indicate error
	fi
	echo "$installer Mesh files downloaded successfully."

	# create backup
	echo "$installer Creating backup on $BACKUP_FILE_FULL"
	mkdir -p "BACKUP_FOLDER"
	cp "$BACKUP_FILE" "$BACKUP_FILE_FULL"
	
>>>>>>> bb221f47
else
	echo "$installer A backup file for $BACKUP_FILE already exists on $BACKUP_FOLDER"
	cp "$BACKUP_FILE_FULL" "$WORK_DIR"
fi


#  - - - - - - - - - Extract files - - - - - - - - - - -
# Extract files
echo "$installer Extracting mesh files"
unzip -q -o "$BACKUP_FILE" -d "$BENDER_WS"/base_ws/src/bender_common/
OUT=$?
if [ $OUT -ne 0 ]; then
    echo "$installer ${red}Error extracting mesh files.${reset}"

    # remove backup in error
    echo "removing backup ... "
    rm -f "$BACKUP_FILE_FULL"

    exit 1 # Terminate and indicate error
else
    echo "$installer Mesh files extracted successfully."
fi<|MERGE_RESOLUTION|>--- conflicted
+++ resolved
@@ -27,14 +27,6 @@
 
 
 #  - - - - - - - - - Download files - - - - - - - - - - - 
-<<<<<<< HEAD
-# Download bender_description meshes
-echo "$installer Downloading mesh files"
-"$BENDER_SYSTEM"/shell/megadown/megadown 'https://mega.nz/#!a9NxWBYI!sScLrxKEh4qvm6Ekqhx3BodXQGWgfIhmDE8XPLQ_ycY'
-if [ $? -ne 0 ]; then
-    echo "$installer ${red}Error downloading mesh files.${reset}"
-    exit 1 # Terminate and indicate error
-=======
 BACKUP_FOLDER="$BENDER_WS"/install/base/common/description
 BACKUP_FILE=bender_description.zip
 BACKUP_FILE_FULL="$BACKUP_FOLDER/$BACKUP_FILE"
@@ -54,7 +46,6 @@
 	mkdir -p "BACKUP_FOLDER"
 	cp "$BACKUP_FILE" "$BACKUP_FILE_FULL"
 	
->>>>>>> bb221f47
 else
 	echo "$installer A backup file for $BACKUP_FILE already exists on $BACKUP_FOLDER"
 	cp "$BACKUP_FILE_FULL" "$WORK_DIR"
